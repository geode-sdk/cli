--- conflicted
+++ resolved
@@ -44,14 +44,10 @@
 	} else {
 		(template.template.as_str(), "main")
 	};
-
-<<<<<<< HEAD
+  
 	// Remove this if you dont think its needed
 	info!("Cloning branch {} of repository {}", branch, used_template);
-=======
-	info!("Cloning {}", used_template);
->>>>>>> 9ff4dae6
-
+	
 	// Clone repository
 	RepoBuilder::new()
 		.branch(branch)
