#![allow(clippy::missing_safety_doc)]

use std::ffi::CStr;
use std::os::raw::c_char;

#[repr(C)]
pub struct CPackInfo {
	pub suffix_removals: u32,
	pub created_files: *mut *const c_char
}

#[repr(C)]
pub struct VersionInfo {
	major: i32,
	minor: i32,
	patch: i32,
}

impl VersionInfo {
    pub fn to_string(&self) -> String {
        format!("v{}.{}.{}", self.major, self.minor, self.patch)
    }
}

impl CPackInfo {
	pub fn get_files(&self) -> Vec<String> {
		unsafe {
			let mut out: Vec<String> = vec![];

			let sl = std::slice::from_raw_parts_mut(self.created_files, self.suffix_removals as usize);

			for file_idx in 0..self.suffix_removals {
				out.push(CStr::from_ptr(sl[file_idx as usize]).to_str().unwrap().to_string());
			}

			out
		}
	}
}

#[cfg_attr(target_os = "windows", link(name = "geodeutils.dll"))]
#[cfg_attr(not(target_os = "windows"), link(name = "geodeutils"))]
extern "C" {
	pub fn geode_update(
		location: *const c_char,
		version: *const c_char
	) -> *const c_char;

	pub fn geode_update_check(
		location: *const c_char,
		version: *const c_char,
		has_update: *mut bool
	) -> *const c_char;

<<<<<<< HEAD
	pub fn geode_version() -> i32;
=======
	pub fn geode_version() -> VersionInfo;

	pub fn geode_create_template(
		project_location: *const c_char,
		name: *const c_char,
		version: *const c_char,
		id: *const c_char,
		developer: *const c_char,
		description: *const c_char
	) -> *const c_char;

	pub fn geode_package(
	    resource_dir: *const c_char,
	    exec_dir: *const c_char,
	    out_file: *const c_char,
	    log: bool,
	    use_cached_resources: bool,
	) -> *const c_char;

	pub fn geode_amend_package(
		geode_file: *const c_char,
		file_to_add: *const c_char,
		dir_in_zip: *const c_char
	) -> *const c_char;

	pub fn geode_install_package(
		out_file: *const c_char,
		install_path: *const c_char
	) -> *const c_char;

	pub fn geode_sprite_sheet(
		in_dir: *const c_char,
		out_dir: *const c_char,
		create_variants: bool,
		name: *const c_char, // can be null
		prefix: *const c_char, // can be null
		pack_info: *mut CPackInfo
	) -> *const c_char;


	pub fn geode_sprite_variants(
		file: *const c_char,
		out_dir: *const c_char,
		prefix: *const c_char // can be null
	) -> *const c_char;

	pub fn geode_create_bitmap_font_from_ttf(
		ttf_path: *const c_char,
		out_dir: *const c_char,
		name: *const c_char, // can be null
		fontsize: u32,
		prefix: *const c_char, // can be null
		create_variants: bool,
		charset: *const c_char, // can be null
		outline: u32,
	) -> *const c_char;
>>>>>>> ae864c86
}

#[macro_export]
macro_rules! call_extern {
	($x: expr) => {{
		unsafe {
			let y = $x;
			if !y.is_null() {
				println!("Extern function call failed: {}", std::ffi::CStr::from_ptr(y).to_str().unwrap().red());
			}
		}
	}}
}

pub unsafe fn string2c<E>(err: E) -> *mut c_char
where E: ToString {
    let mut bytes = err.to_string().into_bytes();
    bytes.push(0);
    let desc = bytes.iter().map(|b| *b as c_char).collect::<Vec<c_char>>().as_mut_ptr();
    let new = libc::malloc(bytes.len()) as *mut c_char;
    libc::strcpy(new, desc);

    new
}

pub unsafe fn opt2c<E>(err: Option<E>) -> *mut c_char
where E: ToString {
	match err {
		Some(x) => string2c(x),
		None => std::ptr::null_mut()
	}
}<|MERGE_RESOLUTION|>--- conflicted
+++ resolved
@@ -52,66 +52,7 @@
 		has_update: *mut bool
 	) -> *const c_char;
 
-<<<<<<< HEAD
-	pub fn geode_version() -> i32;
-=======
 	pub fn geode_version() -> VersionInfo;
-
-	pub fn geode_create_template(
-		project_location: *const c_char,
-		name: *const c_char,
-		version: *const c_char,
-		id: *const c_char,
-		developer: *const c_char,
-		description: *const c_char
-	) -> *const c_char;
-
-	pub fn geode_package(
-	    resource_dir: *const c_char,
-	    exec_dir: *const c_char,
-	    out_file: *const c_char,
-	    log: bool,
-	    use_cached_resources: bool,
-	) -> *const c_char;
-
-	pub fn geode_amend_package(
-		geode_file: *const c_char,
-		file_to_add: *const c_char,
-		dir_in_zip: *const c_char
-	) -> *const c_char;
-
-	pub fn geode_install_package(
-		out_file: *const c_char,
-		install_path: *const c_char
-	) -> *const c_char;
-
-	pub fn geode_sprite_sheet(
-		in_dir: *const c_char,
-		out_dir: *const c_char,
-		create_variants: bool,
-		name: *const c_char, // can be null
-		prefix: *const c_char, // can be null
-		pack_info: *mut CPackInfo
-	) -> *const c_char;
-
-
-	pub fn geode_sprite_variants(
-		file: *const c_char,
-		out_dir: *const c_char,
-		prefix: *const c_char // can be null
-	) -> *const c_char;
-
-	pub fn geode_create_bitmap_font_from_ttf(
-		ttf_path: *const c_char,
-		out_dir: *const c_char,
-		name: *const c_char, // can be null
-		fontsize: u32,
-		prefix: *const c_char, // can be null
-		create_variants: bool,
-		charset: *const c_char, // can be null
-		outline: u32,
-	) -> *const c_char;
->>>>>>> ae864c86
 }
 
 #[macro_export]
