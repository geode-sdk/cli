--- conflicted
+++ resolved
@@ -84,12 +84,9 @@
     };
 
     let mut frames = Vec::<(PathBuf, String)>::new();
-<<<<<<< HEAD
 
     let mut suffix_removals = 0u32;
 
-=======
->>>>>>> 709020f1
     for walk in walkdir::WalkDir::new(in_dir) {
         let s = walk?;
 
