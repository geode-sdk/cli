use clap::{Parser, Subcommand};
use std::path::PathBuf;

mod file;
mod index;
mod index_admin;
mod index_auth;
mod index_dev;
mod indexer;
mod info;
mod package;
mod profile;
mod project;
mod project_build;
mod sdk;
mod server;
mod template;
mod util;

use crate::profile::RunBackground;
use util::*;

/// Command-line interface for Geode
#[derive(Parser, Debug)]
#[clap(version)]
struct Args {
	#[clap(subcommand)]
	command: GeodeCommands,
}

#[derive(Subcommand, Debug)]
enum GeodeCommands {
	/// Initialize a new Geode project
	New {
		/// The target directory to create the project in
		path: Option<PathBuf>,
	},

	/// Options for managing profiles (installations of Geode)
	Profile {
		#[clap(subcommand)]
		commands: crate::profile::Profile,
	},

	/// Options for configuring Geode CLI
	Config {
		#[clap(subcommand)]
		commands: crate::info::Info,
	},

	/// Options for installing & managing the Geode SDK
	Sdk {
		#[clap(subcommand)]
		commands: crate::sdk::Sdk,
	},

	/// Tools for working with the current mod project
	Project {
		#[clap(subcommand)]
		commands: crate::project::Project,
	},

	/// Options for working with .geode packages
	Package {
		#[clap(subcommand)]
		commands: crate::package::Package,
	},

	/// Tools for interacting with the Geode mod index
	Index {
		#[clap(subcommand)]
		commands: crate::index::Index,
	},

	/// Run default instance of Geometry Dash
	Run {
		/// Run Geometry Dash in the background instead of the foreground
		#[clap(long, conflicts_with = "stay")]
		background: bool,

		/// Do not exit CLI after Geometry Dash exits if running in foreground
		#[clap(long, conflicts_with = "background")]
		stay: bool,
<<<<<<< HEAD
=======

		/// Launch arguments for Geometry Dash
		#[clap(last = true, allow_hyphen_values = true)]
		launch_args: Vec<String>,
>>>>>>> a9a65f5a
	},

	/// Builds the project at the current directory
	Build {
		/// Which platform to cross-compile to, if possible
		#[clap(long, short)]
		platform: Option<String>,

		/// Whether to only configure cmake
		#[clap(long, short, default_value_t = false)]
		configure_only: bool,

		/// Whether to only build project
		#[clap(long, short, default_value_t = false)]
		build_only: bool,

		/// Android NDK path, uses ANDROID_NDK_ROOT env var otherwise
		#[clap(long)]
		ndk: Option<String>,

		/// Sets the cmake build type, defaults to Debug or RelWithDebInfo depending on platform
		#[clap(long)]
		config: Option<String>,

		/// Extra cmake arguments when configuring
		#[clap(last = true, allow_hyphen_values = true)]
		extra_conf_args: Vec<String>,
	},
}

fn main() {
	#[cfg(windows)]
	match ansi_term::enable_ansi_support() {
		Ok(_) => {}
		Err(_) => println!("Unable to enable color support, output may look weird!"),
	};

	let args = Args::parse();

	let mut config = config::Config::new();

	match args.command {
		GeodeCommands::New { path } => template::build_template(&mut config, path),
		GeodeCommands::Profile { commands } => profile::subcommand(&mut config, commands),
		GeodeCommands::Config { commands } => info::subcommand(&mut config, commands),
		GeodeCommands::Sdk { commands } => sdk::subcommand(&mut config, commands),
		GeodeCommands::Package { commands } => package::subcommand(&mut config, commands),
		GeodeCommands::Project { commands } => project::subcommand(&mut config, commands),
		GeodeCommands::Index { commands } => index::subcommand(&mut config, commands),
		GeodeCommands::Run {
			background,
			stay,
			launch_args,
		} => profile::run_profile(
			&config,
			None,
			match (background, stay) {
				(false, false) => RunBackground::Foreground,
				(false, true) => RunBackground::ForegroundStay,
				(true, false) => RunBackground::Background,
				(true, true) => panic!("Impossible argument combination (background and stay)"),
			},
<<<<<<< HEAD
=======
			launch_args,
>>>>>>> a9a65f5a
		),
		GeodeCommands::Build {
			platform,
			configure_only,
			build_only,
			ndk,
			config,
			extra_conf_args,
		} => project_build::build_project(
			platform,
			configure_only,
			build_only,
			ndk,
			config,
			extra_conf_args,
		),
	}

	config.save();
}<|MERGE_RESOLUTION|>--- conflicted
+++ resolved
@@ -81,13 +81,10 @@
 		/// Do not exit CLI after Geometry Dash exits if running in foreground
 		#[clap(long, conflicts_with = "background")]
 		stay: bool,
-<<<<<<< HEAD
-=======
 
 		/// Launch arguments for Geometry Dash
 		#[clap(last = true, allow_hyphen_values = true)]
 		launch_args: Vec<String>,
->>>>>>> a9a65f5a
 	},
 
 	/// Builds the project at the current directory
@@ -150,10 +147,7 @@
 				(true, false) => RunBackground::Background,
 				(true, true) => panic!("Impossible argument combination (background and stay)"),
 			},
-<<<<<<< HEAD
-=======
 			launch_args,
->>>>>>> a9a65f5a
 		),
 		GeodeCommands::Build {
 			platform,
